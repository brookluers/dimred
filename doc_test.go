package dimred

import (
	"fmt"
	"math"
	"math/rand"
	"testing"

	"github.com/brookluers/dstream/dstream"
)

// arspec specifies a test population for simulation.  The
// observations alternate between the two groups.
type arspec struct {

	// Sample size
	n int

	// Number of variables
	p int

	// Autocorrelation parameter
	r float64

	// Transformation function that can be used to introduce a
	// mean. The arguments are i (subject), j (variable) and e,
	// where e is the AR-1 error term.
	xform func(int, int, float64) float64
}

func docdat1(chunksize int, ars arspec) (dstream.Dstream, dstream.Reg) {

	n := ars.n
	p := ars.p
	r := ars.r
	rc := math.Sqrt(1 - r*r)
	da := make([][]float64, p+1) // first element is group label 0/1

	// Autocorrelated noise
	for j := 0; j < p+1; j++ {
		if j == 0 {
			// First variable is all white
			for i := 0; i < n; i++ {
				da[j] = append(da[j], rand.NormFloat64())
			}
		} else {
			// Subsequent variables are correlated with previous variables
			for i := 0; i < n; i++ {
				da[j] = append(da[j], r*da[j-1][i]+rc*rand.NormFloat64())
			}
		}
	}
	// Mean structure
	if ars.xform != nil {
		for i := 0; i < n; i++ {
			for j := 1; j < p+1; j++ {
				da[j][i] = ars.xform(i, j, da[j][i])
			}
		}
	}

	// Create the group labels
	for i := 0; i < n; i++ {
		da[0][i] = float64(i % 2)
	}

	// Create a dstream
	var ida [][]interface{}
	for _, x := range da {
		ida = append(ida, []interface{}{x})
	}
	na := []string{"y"}
	for j := 0; j < p; j++ {
		na = append(na, fmt.Sprintf("x%d", j+1))
	}
	dp := dstream.NewFromArrays(ida, na)
	dp = dstream.MaxChunkSize(dp, chunksize)
	rdp := dstream.NewReg(dp, "y", na[1:6], "", "")

	return dp, rdp
}

func TestDOC1(t *testing.T) {

	xform := func(i int, j int, x float64) float64 {
		if j == 0 {
			return float64(i % 2)
		}
		z := float64(i%2)*float64(j) + float64(i%2+1)*x
		if i%2 == 0 {
			z *= 2
		}
		return z
	}

	ars := arspec{n: 10000, p: 5, r: 0.6, xform: xform}

	_, rdp := docdat1(1000, ars)

	doc := NewDOC(rdp).SetLogFile("ss").Done()
	doc.Fit(4)

	_ = doc // just a smoke test
}

func TestDOC2(t *testing.T) {

	ars := arspec{n: 10000, p: 5, r: 0.6}
	_, rdp := docdat1(1000, ars)

	doc := NewDOC(rdp).SetLogFile("s2").Done()
	doc.Fit(4)

	_ = doc // Just a smoke test
}

// Generate data from a forward regression model.  X marginally is AR,
// Y|X depends only on one linear function of X.
func docdat3(chunksize int) (dstream.Dstream, dstream.Reg) {

	n := 10000
	p := 5
	r := 0.6
	rc := math.Sqrt(1 - r*r)
	da := make([][]float64, p+1)

	// Noise
	for j := 0; j < p+1; j++ {
		if j == 0 {
			for i := 0; i < n; i++ {
				da[j] = append(da[j], rand.NormFloat64())
			}
		} else {
			for i := 0; i < n; i++ {
				da[j] = append(da[j], r*da[j-1][i]+rc*rand.NormFloat64())
			}
		}
	}

	for i := 0; i < n; i++ {
		u := da[1][i] - 2*da[2][i] + 3*da[4][i]
		if u > 0 {
			da[0][i] = 1
		} else {
			da[0][i] = 0
		}
	}

	var ida [][]interface{}
	for _, x := range da {
		ida = append(ida, []interface{}{x})
	}
	na := []string{"y"}
	for j := 0; j < p; j++ {
		na = append(na, fmt.Sprintf("x%d", j+1))
	}
	dp := dstream.NewFromArrays(ida, na)
	dp = dstream.MaxChunkSize(dp, chunksize)
	rdp := dstream.NewReg(dp, "y", na[1:6], "", "")

	return dp, rdp
}

func TestDOC3(t *testing.T) {

	_, rdp := docdat3(1000)

	doc := NewDOC(rdp).SetLogFile("s3").Done()
	doc.Fit(2)

	_ = doc // Just a smoke test
}

func TestProj(t *testing.T) {

	xform := func(i, j int, x float64) float64 {
		if j <= 2 {
			return 2 * x
		}
		return x
	}

	ars := arspec{n: 10000, p: 5, r: 0.6, xform: xform}
	_, rdp := docdat1(1000, ars)

<<<<<<< HEAD
	_ = doc
}

func TestMeandir(t *testing.T){

     mult := 3.0 
     y := []interface{}{
       []float64{1.0, 1.0},
       []float64{1.0, 0.0, 0.0},
       []float64{0.0},
     }
     x1 := []interface{}{
     	[]float64{-1.0 * mult, -1.0 * mult},
	[]float64{1.0 * mult, 1.0 * mult, -1.0*mult},
	[]float64{1.0 * mult},
     }
     x2 := []interface{}{
     	[]float64{-1.0 * mult, 1.0 * mult},
	[]float64{-1.0 * mult, 1.0 * mult, 1.0 * mult},
	[]float64{-1.0 * mult},
     }
     dat := [][]interface{}{x1, x2, y}
     na := []string{"x1", "x2", "y"}
     ds := dstream.NewFromArrays(dat, na)
     dr := dstream.NewReg(ds, "y", nil, "", "")
     doc := NewDOC(dr)
     doc.Init()
     doc.Fit(2)
     // Marginal covariance:
     // (9   -3
     //  -3   9 )
     truecov := []float64{9.0, -3.0, -3.0, 9.0}
     // Inverse of marginal covariance: 
     // (9/72   3/72
     //  3/72   9/72)
     mean0 := doc.GetMean(0)
     mean1 := doc.GetMean(1)
     margcov := doc.MargCov()
     fmt.Printf("GetMean(0) = %v\nGetMean(1) = %v\n", mean0, mean1)
     rawdiff := make([]float64, 2)
     rawdiff[0] = mean1[0] - mean0[0]
     rawdiff[1] = mean1[1] - mean0[1]
     fmt.Printf("Raw difference in means = %v\n", rawdiff)
     fmt.Printf("MargCov = %v\n", margcov)
     fmt.Printf("MeanDir = %v\n", doc.MeanDir())
     const TOL = 0.0000001
     answer := []float64{1.0 / 3.0, 1.0 / 3.0}
     md := doc.MeanDir()
     if (math.Abs(md[0] - answer[0]) > TOL || math.Abs(md[1] - answer[1]) > TOL){
     	t.Logf("mean direction incorrect\n")
	t.Fail()
     }
     for i := 0; i < len(margcov); i++{
     	 if (math.Abs(margcov[i] - truecov[i]) > TOL) {
	    t.Logf("marginal covariance incorrect\n")
	    t.Fail()
	 }
     }
=======
	doc := NewDOC(rdp).SetLogFile("sp").SetProjection(2).Done()
	doc.Fit(2)
>>>>>>> febcc3fd
}<|MERGE_RESOLUTION|>--- conflicted
+++ resolved
@@ -183,8 +183,8 @@
 	ars := arspec{n: 10000, p: 5, r: 0.6, xform: xform}
 	_, rdp := docdat1(1000, ars)
 
-<<<<<<< HEAD
-	_ = doc
+	doc := NewDOC(rdp).SetLogFile("sp").SetProjection(2).Done()
+	doc.Fit(2)
 }
 
 func TestMeandir(t *testing.T){
@@ -242,8 +242,4 @@
 	    t.Fail()
 	 }
      }
-=======
-	doc := NewDOC(rdp).SetLogFile("sp").SetProjection(2).Done()
-	doc.Fit(2)
->>>>>>> febcc3fd
 }